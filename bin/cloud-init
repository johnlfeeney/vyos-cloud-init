--- conflicted
+++ resolved
@@ -247,12 +247,7 @@
 
     # Stage 5
     try:
-<<<<<<< HEAD
-        init.fetch()
-        init.apply_networking()
-=======
         init.fetch(existing=existing)
->>>>>>> 6ce134c1
     except sources.DataSourceNotFoundException:
         # In the case of 'cloud-init init' without '--local' it is a bit
         # more likely that the user would consider it failure if nothing was
@@ -263,7 +258,6 @@
         else:
             util.logexc(LOG, ("No instance datasource found!"
                               " Likely bad things to come!"))
-        init.apply_networking()
         if not args.force:
             if args.local:
                 return (None, [])
