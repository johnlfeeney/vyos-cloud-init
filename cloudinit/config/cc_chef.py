# vi: ts=4 expandtab
#
#    Copyright (C) 2012 Hewlett-Packard Development Company, L.P.
#
#    Author: Avishai Ish-Shalom <avishai@fewbytes.com>
#    Author: Mike Moulton <mike@meltmedia.com>
#    Author: Juerg Haefliger <juerg.haefliger@hp.com>
#
#    This program is free software: you can redistribute it and/or modify
#    it under the terms of the GNU General Public License version 3, as
#    published by the Free Software Foundation.
#
#    This program is distributed in the hope that it will be useful,
#    but WITHOUT ANY WARRANTY; without even the implied warranty of
#    MERCHANTABILITY or FITNESS FOR A PARTICULAR PURPOSE.  See the
#    GNU General Public License for more details.
#
#    You should have received a copy of the GNU General Public License
#    along with this program.  If not, see <http://www.gnu.org/licenses/>.

"""
**Summary:** module that configures, starts and installs chef.

**Description:** This module enables chef to be installed (from packages or
from gems, or from omnibus). Before this occurs chef configurations are
written to disk (validation.pem, client.pem, firstboot.json, client.rb),
and needed chef folders/directories are created (/etc/chef and /var/log/chef
and so-on). Then once installing proceeds correctly if configured chef will
be started (in daemon mode or in non-daemon mode) and then once that has
finished (if ran in non-daemon mode this will be when chef finishes
converging, if ran in daemon mode then no further actions are possible since
chef will have forked into its own process) then a post run function can
run that can do finishing activities (such as removing the validation pem
file).

It can be configured with the following option structure::

    chef:
       directories: (defaulting to /etc/chef, /var/log/chef, /var/lib/chef,
                     /var/cache/chef, /var/backups/chef, /var/run/chef)
       validation_key or validation_cert: (optional string to be written to
                                           /etc/chef/validation.pem)
       firstboot_path: (path to write run_list and initial_attributes keys that
                        should also be present in this configuration, defaults
                        to /etc/chef/firstboot.json)
       exec: boolean to run or not run chef (defaults to false, unless
                                             a gem installed is requested
                                             where this will then default
                                             to true)

    chef.rb template keys (if falsey, then will be skipped and not
                           written to /etc/chef/client.rb)

    chef:
      client_key:
      environment:
      file_backup_path:
      file_cache_path:
      json_attribs:
      log_level:
      log_location:
      node_name:
      pid_file:
      server_url:
      show_time:
      ssl_verify_mode:
      validation_key:
      validation_name:
"""

import itertools
import json
import os

from cloudinit import templater
from cloudinit import url_helper
from cloudinit import util

RUBY_VERSION_DEFAULT = "1.8"

CHEF_DIRS = tuple([
    '/etc/chef',
    '/var/log/chef',
    '/var/lib/chef',
    '/var/cache/chef',
    '/var/backups/chef',
    '/var/run/chef',
])
REQUIRED_CHEF_DIRS = tuple([
    '/etc/chef',
])

<<<<<<< HEAD
OMNIBUS_URL = "https://www.opscode.com/chef/install.sh"
OMNIBUS_URL_RETRIES = 5

CHEF_VALIDATION_PEM_PATH = '/etc/chef/validation.pem'
CHEF_FB_PATH = '/etc/chef/firstboot.json'
CHEF_RB_TPL_DEFAULTS = {
    # These are ruby symbols...
    'ssl_verify_mode': ':verify_none',
    'log_level': ':info',
    # These are not symbols...
    'log_location': '/var/log/chef/client.log',
    'validation_key': CHEF_VALIDATION_PEM_PATH,
    'client_key': "/etc/chef/client.pem",
    'json_attribs': CHEF_FB_PATH,
    'file_cache_path': "/var/cache/chef",
    'file_backup_path': "/var/backups/chef",
    'pid_file': "/var/run/chef/client.pid",
    'show_time': True,
}
CHEF_RB_TPL_BOOL_KEYS = frozenset(['show_time'])
CHEF_RB_TPL_PATH_KEYS = frozenset([
    'log_location',
    'validation_key',
    'client_key',
    'file_cache_path',
    'json_attribs',
    'file_cache_path',
    'pid_file',
])
CHEF_RB_TPL_KEYS = list(CHEF_RB_TPL_DEFAULTS.keys())
CHEF_RB_TPL_KEYS.extend(CHEF_RB_TPL_BOOL_KEYS)
CHEF_RB_TPL_KEYS.extend(CHEF_RB_TPL_PATH_KEYS)
CHEF_RB_TPL_KEYS.extend([
    'server_url',
    'node_name',
    'environment',
    'validation_name',
])
CHEF_RB_TPL_KEYS = frozenset(CHEF_RB_TPL_KEYS)
CHEF_RB_PATH = '/etc/chef/client.rb'
CHEF_EXEC_PATH = '/usr/bin/chef-client'
CHEF_EXEC_DEF_ARGS = tuple(['-d', '-i', '1800', '-s', '20'])


def is_installed():
    if not os.path.isfile(CHEF_EXEC_PATH):
        return False
    if not os.access(CHEF_EXEC_PATH, os.X_OK):
        return False
    return True


def post_run_chef(chef_cfg, log):
    delete_pem = util.get_cfg_option_bool(chef_cfg,
                                          'delete_validation_post_exec',
                                          default=False)
    if delete_pem and os.path.isfile(CHEF_VALIDATION_PEM_PATH):
        os.unlink(CHEF_VALIDATION_PEM_PATH)


def get_template_params(iid, chef_cfg, log):
    params = CHEF_RB_TPL_DEFAULTS.copy()
    # Allow users to overwrite any of the keys they want (if they so choose),
    # when a value is None, then the value will be set to None and no boolean
    # or string version will be populated...
    for (k, v) in chef_cfg.items():
        if k not in CHEF_RB_TPL_KEYS:
            log.debug("Skipping unknown chef template key '%s'", k)
            continue
        if v is None:
            params[k] = None
        else:
            # This will make the value a boolean or string...
            if k in CHEF_RB_TPL_BOOL_KEYS:
                params[k] = util.get_cfg_option_bool(chef_cfg, k)
            else:
                params[k] = util.get_cfg_option_str(chef_cfg, k)
    # These ones are overwritten to be exact values...
    params.update({
        'generated_by': util.make_header(),
        'node_name': util.get_cfg_option_str(chef_cfg, 'node_name',
                                             default=iid),
        'environment': util.get_cfg_option_str(chef_cfg, 'environment',
                                               default='_default'),
        # These two are mandatory...
        'server_url': chef_cfg['server_url'],
        'validation_name': chef_cfg['validation_name'],
    })
    return params
=======
OMNIBUS_URL = "https://www.getchef.com/chef/install.sh"
>>>>>>> 696ea58a


def handle(name, cfg, cloud, log, _args):
    """Handler method activated by cloud-init."""

    # If there isn't a chef key in the configuration don't do anything
    if 'chef' not in cfg:
        log.debug(("Skipping module named %s,"
                  " no 'chef' key in configuration"), name)
        return
    chef_cfg = cfg['chef']

    # Ensure the chef directories we use exist
    chef_dirs = util.get_cfg_option_list(chef_cfg, 'directories')
    if not chef_dirs:
        chef_dirs = list(CHEF_DIRS)
    for d in itertools.chain(chef_dirs, REQUIRED_CHEF_DIRS):
        util.ensure_dir(d)

    # Set the validation key based on the presence of either 'validation_key'
    # or 'validation_cert'. In the case where both exist, 'validation_key'
    # takes precedence
    for key in ('validation_key', 'validation_cert'):
        if key in chef_cfg and chef_cfg[key]:
            util.write_file(CHEF_VALIDATION_PEM_PATH, chef_cfg[key])
            break

    # Create the chef config from template
    template_fn = cloud.get_template_filename('chef_client.rb')
    if template_fn:
        iid = str(cloud.datasource.get_instance_id())
        params = get_template_params(iid, chef_cfg, log)
        # Do a best effort attempt to ensure that the template values that
        # are associated with paths have there parent directory created
        # before they are used by the chef-client itself.
        param_paths = set()
        for (k, v) in params.items():
            if k in CHEF_RB_TPL_PATH_KEYS and v:
                param_paths.add(os.path.dirname(v))
        util.ensure_dirs(param_paths)
        templater.render_to_file(template_fn, CHEF_RB_PATH, params)
    else:
        log.warn("No template found, not rendering to %s",
                 CHEF_RB_PATH)

    # Set the firstboot json
    fb_filename = util.get_cfg_option_str(chef_cfg, 'firstboot_path',
                                          default=CHEF_FB_PATH)
    if not fb_filename:
        log.info("First boot path empty, not writing first boot json file")
    else:
        initial_json = {}
        if 'run_list' in chef_cfg:
            initial_json['run_list'] = chef_cfg['run_list']
        if 'initial_attributes' in chef_cfg:
            initial_attributes = chef_cfg['initial_attributes']
            for k in list(initial_attributes.keys()):
                initial_json[k] = initial_attributes[k]
        util.write_file(fb_filename, json.dumps(initial_json))

    # Try to install chef, if its not already installed...
    force_install = util.get_cfg_option_bool(chef_cfg,
                                             'force_install', default=False)
    if not is_installed() or force_install:
        run = install_chef(cloud, chef_cfg, log)
    elif is_installed():
        run = util.get_cfg_option_bool(chef_cfg, 'exec', default=False)
    else:
        run = False
    if run:
        run_chef(chef_cfg, log)
        post_run_chef(chef_cfg, log)


def run_chef(chef_cfg, log):
    log.debug('Running chef-client')
    cmd = [CHEF_EXEC_PATH]
    if 'exec_arguments' in chef_cfg:
        cmd_args = chef_cfg['exec_arguments']
        if isinstance(cmd_args, (list, tuple)):
            cmd.extend(cmd_args)
        elif isinstance(cmd_args, (str, basestring)):
            cmd.append(cmd_args)
        else:
            log.warn("Unknown type %s provided for chef"
                     " 'exec_arguments' expected list, tuple,"
                     " or string", type(cmd_args))
            cmd.extend(CHEF_EXEC_DEF_ARGS)
    else:
        cmd.extend(CHEF_EXEC_DEF_ARGS)
    util.subp(cmd, capture=False)


def install_chef(cloud, chef_cfg, log):
    # If chef is not installed, we install chef based on 'install_type'
    install_type = util.get_cfg_option_str(chef_cfg, 'install_type',
                                           'packages')
    run = util.get_cfg_option_bool(chef_cfg, 'exec', default=False)
    if install_type == "gems":
        # This will install and run the chef-client from gems
        chef_version = util.get_cfg_option_str(chef_cfg, 'version', None)
        ruby_version = util.get_cfg_option_str(chef_cfg, 'ruby_version',
                                               RUBY_VERSION_DEFAULT)
        install_chef_from_gems(cloud.distro, ruby_version, chef_version)
        # Retain backwards compat, by preferring True instead of False
        # when not provided/overriden...
        run = util.get_cfg_option_bool(chef_cfg, 'exec', default=True)
    elif install_type == 'packages':
        # This will install and run the chef-client from packages
        cloud.distro.install_packages(('chef',))
    elif install_type == 'omnibus':
        # This will install as a omnibus unified package
        url = util.get_cfg_option_str(chef_cfg, "omnibus_url", OMNIBUS_URL)
        retries = max(0, util.get_cfg_option_int(chef_cfg,
                                                 "omnibus_url_retries",
                                                 default=OMNIBUS_URL_RETRIES))
        content = url_helper.readurl(url=url, retries=retries)
        with util.tempdir() as tmpd:
            # Use tmpdir over tmpfile to avoid 'text file busy' on execute
            tmpf = "%s/chef-omnibus-install" % tmpd
            util.write_file(tmpf, str(content), mode=0700)
            util.subp([tmpf], capture=False)
    else:
        log.warn("Unknown chef install type '%s'", install_type)
        run = False
    return run


def get_ruby_packages(version):
    # return a list of packages needed to install ruby at version
    pkgs = ['ruby%s' % version, 'ruby%s-dev' % version]
    if version == "1.8":
        pkgs.extend(('libopenssl-ruby1.8', 'rubygems1.8'))
    return pkgs


def install_chef_from_gems(ruby_version, chef_version, distro):
    distro.install_packages(get_ruby_packages(ruby_version))
    if not os.path.exists('/usr/bin/gem'):
        util.sym_link('/usr/bin/gem%s' % ruby_version, '/usr/bin/gem')
    if not os.path.exists('/usr/bin/ruby'):
        util.sym_link('/usr/bin/ruby%s' % ruby_version, '/usr/bin/ruby')
    if chef_version:
        util.subp(['/usr/bin/gem', 'install', 'chef',
                   '-v %s' % chef_version, '--no-ri',
                   '--no-rdoc', '--bindir', '/usr/bin', '-q'], capture=False)
    else:
        util.subp(['/usr/bin/gem', 'install', 'chef',
                   '--no-ri', '--no-rdoc', '--bindir',
                   '/usr/bin', '-q'], capture=False)<|MERGE_RESOLUTION|>--- conflicted
+++ resolved
@@ -90,8 +90,8 @@
     '/etc/chef',
 ])
 
-<<<<<<< HEAD
-OMNIBUS_URL = "https://www.opscode.com/chef/install.sh"
+# Used if fetching chef from a omnibus style package
+OMNIBUS_URL = "https://www.getchef.com/chef/install.sh"
 OMNIBUS_URL_RETRIES = 5
 
 CHEF_VALIDATION_PEM_PATH = '/etc/chef/validation.pem'
@@ -180,9 +180,6 @@
         'validation_name': chef_cfg['validation_name'],
     })
     return params
-=======
-OMNIBUS_URL = "https://www.getchef.com/chef/install.sh"
->>>>>>> 696ea58a
 
 
 def handle(name, cfg, cloud, log, _args):
